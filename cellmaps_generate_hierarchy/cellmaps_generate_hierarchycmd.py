#! /usr/bin/env python

import argparse
import sys
import logging
import logging.config

from cellmaps_utils import logutils
from cellmaps_utils import constants
from cellmaps_utils.provenance import ProvenanceUtil
import cellmaps_generate_hierarchy
from cellmaps_generate_hierarchy.ppi import CosineSimilarityPPIGenerator
from cellmaps_generate_hierarchy.hierarchy import CDAPSHiDeFHierarchyGenerator
from cellmaps_generate_hierarchy.maturehierarchy import HiDeFHierarchyRefiner
from cellmaps_generate_hierarchy.runner import CellmapsGenerateHierarchy
from cellmaps_generate_hierarchy.layout import CytoscapeJSBreadthFirstLayout
from cellmaps_generate_hierarchy.hcx import HCXFromCDAPSCXHierarchy

logger = logging.getLogger(__name__)


CO_EMBEDDINGDIRS='--coembedding_dirs'


def _parse_arguments(desc, args):
    """
    Parses command line arguments

    :param desc: description to display on command line
    :type desc: str
    :param args: command line arguments usually :py:func:`sys.argv[1:]`
    :type args: list
    :return: arguments parsed by :py:mod:`argparse`
    :rtype: :py:class:`argparse.Namespace`
    """
    parser = argparse.ArgumentParser(description=desc,
                                     formatter_class=constants.ArgParseFormatter)
    parser.add_argument('outdir', help='Output directory')
    parser.add_argument(CO_EMBEDDINGDIRS, required=True, nargs="+",
                        help='Directories where coembedding was run')
    parser.add_argument('--name',
                        help='Name of this run, needed for FAIRSCAPE. If '
                             'unset, name value from specified '
                             'by --coembedding_dir directory will be used')
    parser.add_argument('--organization_name',
                        help='Name of organization running this tool, needed '
                             'for FAIRSCAPE. If unset, organization name specified '
                             'in --coembedding_dir directory will be used')
    parser.add_argument('--project_name',
                        help='Name of project running this tool, needed for '
                             'FAIRSCAPE. If unset, project name specified '
                             'in --coembedding_dir directory will be used')
    parser.add_argument('--containment_threshold', default=0.75,
                        help='Containment index threshold for pruning hierarchy')
    parser.add_argument('--jaccard_threshold', default=0.9,
                        help='Jaccard index threshold for merging similar clusters')
    parser.add_argument('--min_diff', default=1,
                        help='Minimum difference in number of proteins for every '
                             'parent-child pair')
    parser.add_argument('--min_system_size', default=4,
                        help='Minimum number of proteins each system must have to be kept')
    parser.add_argument('--ppi_cutoffs', nargs='+', type=float,
                        default=[0.001, 0.002, 0.003, 0.004, 0.005, 0.006,
                                 0.007, 0.008, 0.009, 0.01, 0.02, 0.03,
                                 0.04, 0.05, 0.10],
                        help='Cutoffs used to generate PPI input networks. For example, '
                             'a value of 0.1 means to generate PPI input network using the '
                             'top ten percent of coembedding entries. Each cutoff generates '
                             'another PPI network')
    parser.add_argument('--skip_layout', action='store_true',
                        help='If set, skips layout of hierarchy step')
<<<<<<< HEAD
    parser.add_argument('--keep', action='store_true',
                        help='If set, keeps interactome and hierarchy on specified NDEx account')
    parser.add_argument('--ndexserver', default='idekerlab.ndexbio.org',
                        help='Server where hierarchy can be converted to HCX and saved')
    parser.add_argument('--ndexuser', required=True,
                        help='NDEx user account')
    parser.add_argument('--ndexpassword', required=True,
                        help='NDEx password. This can be the password, '
                             'a file containing the password')
    parser.add_argument('--visibility', action='store_true',
                        help='If set, makes Hierarchy and interactome network loaded onto '
                             'NDEx publicly visible')
=======
    parser.add_argument('--skip_logging', action='store_true',
                        help='If set, output.log, error.log and '
                             'task_#_start/finish.json '
                             'files will not be created')
>>>>>>> d68b91d0
    parser.add_argument('--logconf', default=None,
                        help='Path to python logging configuration file in '
                             'this format: https://docs.python.org/3/library/'
                             'logging.config.html#logging-config-fileformat '
                             'Setting this overrides -v parameter which uses '
                             ' default logger. (default None)')
    parser.add_argument('--verbose', '-v', action='count', default=0,
                        help='Increases verbosity of logger to standard '
                             'error for log messages in this module. Messages are '
                             'output at these python logging levels '
                             '-v = ERROR, -vv = WARNING, -vvv = INFO, '
                             '-vvvv = DEBUG, -vvvvv = NOTSET (default no '
                             'logging)')
    parser.add_argument('--version', action='version',
                        version=('%(prog)s ' +
                                 cellmaps_generate_hierarchy.__version__))

    return parser.parse_args(args)


def main(args):
    """
    Main entry point for program

    :param args: arguments passed to command line usually :py:func:`sys.argv[1:]`
    :type args: list

    :return: return value of :py:meth:`cellmaps_generate_hierarchy.runner.CellmapsGenerateHierarchy.run`
             or ``2`` if an exception is raised
    :rtype: int
    """
    desc = """
    Version {version}

    Takes a list of coembedding file {coembedding_file} files from {coembedding_dirs} directories (corresponding to multiple folds of the same data) that
    is in TSV format and generates several interaction networks that are fed via -g flag
    to HiDeF to create a hierarchy.

    Format of {coembedding_file} where 1st line is header:

    ''\t1\t2\t3\t4\t5...1024
    GENESYMBOL\tEMBEDDING1\tEMBEDDING2...

    Example:

            1       2       3       4       5
    AAAS    -0.35026753     -0.1307554      -0.046265163    0.3758623       0.22126552

    """.format(version=cellmaps_generate_hierarchy.__version__,
               coembedding_file=constants.CO_EMBEDDING_FILE,
               coembedding_dirs=', '.join(CO_EMBEDDINGDIRS))
    theargs = _parse_arguments(desc, args[1:])
    theargs.program = args[0]
    theargs.version = cellmaps_generate_hierarchy.__version__

    try:
        logutils.setup_cmd_logging(theargs)
        provenance = ProvenanceUtil()
        ppigen = CosineSimilarityPPIGenerator(embeddingdirs=theargs.coembedding_dirs,
                                              cutoffs=theargs.ppi_cutoffs)

        refiner = HiDeFHierarchyRefiner(ci_thre=theargs.containment_threshold,
                                        ji_thre=theargs.jaccard_threshold,
                                        min_term_size=theargs.min_system_size,
                                        min_diff=theargs.min_diff,
                                        provenance_utils=provenance)

        converter = HCXFromCDAPSCXHierarchy(ndexserver=theargs.ndexserver,
                                            ndexuser=theargs.ndexuser,
                                            ndexpassword=theargs.ndexpassword,
                                            keep=theargs.keep,
                                            visibility=theargs.visibility)

        hiergen = CDAPSHiDeFHierarchyGenerator(author='cellmaps_generate_hierarchy',
                                               refiner=refiner,
                                               hcxconverter=converter,
                                               version=cellmaps_generate_hierarchy.__version__,
                                               provenance_utils=provenance)
        if theargs.skip_layout is True:
            layoutalgo = None
        else:
            layoutalgo = CytoscapeJSBreadthFirstLayout()

        # we dont want to log the password anywhere so toss it from the dict
        input_data_dict = theargs.__dict__.copy()
        if 'ndexpassword' in input_data_dict:
            input_data_dict['ndexpassword'] = 'PASSWORD REMOVED FOR SECURITY REASONS'

        return CellmapsGenerateHierarchy(outdir=theargs.outdir,
                                         inputdirs=theargs.coembedding_dirs,
                                         ppigen=ppigen,
                                         hiergen=hiergen,
                                         layoutalgo=layoutalgo,
<<<<<<< HEAD
                                         input_data_dict=input_data_dict,
=======
                                         skip_logging=theargs.skip_logging,
                                         input_data_dict=theargs.__dict__,
>>>>>>> d68b91d0
                                         provenance_utils=provenance).run()
    except Exception as e:
        logger.exception('Caught exception: ' + str(e))
        return 2
    finally:
        logging.shutdown()


if __name__ == '__main__':  # pragma: no cover
    sys.exit(main(sys.argv))<|MERGE_RESOLUTION|>--- conflicted
+++ resolved
@@ -69,7 +69,6 @@
                              'another PPI network')
     parser.add_argument('--skip_layout', action='store_true',
                         help='If set, skips layout of hierarchy step')
-<<<<<<< HEAD
     parser.add_argument('--keep', action='store_true',
                         help='If set, keeps interactome and hierarchy on specified NDEx account')
     parser.add_argument('--ndexserver', default='idekerlab.ndexbio.org',
@@ -82,12 +81,10 @@
     parser.add_argument('--visibility', action='store_true',
                         help='If set, makes Hierarchy and interactome network loaded onto '
                              'NDEx publicly visible')
-=======
     parser.add_argument('--skip_logging', action='store_true',
                         help='If set, output.log, error.log and '
                              'task_#_start/finish.json '
                              'files will not be created')
->>>>>>> d68b91d0
     parser.add_argument('--logconf', default=None,
                         help='Path to python logging configuration file in '
                              'this format: https://docs.python.org/3/library/'
@@ -181,12 +178,8 @@
                                          ppigen=ppigen,
                                          hiergen=hiergen,
                                          layoutalgo=layoutalgo,
-<<<<<<< HEAD
+                                         skip_logging=theargs.skip_logging,
                                          input_data_dict=input_data_dict,
-=======
-                                         skip_logging=theargs.skip_logging,
-                                         input_data_dict=theargs.__dict__,
->>>>>>> d68b91d0
                                          provenance_utils=provenance).run()
     except Exception as e:
         logger.exception('Caught exception: ' + str(e))
