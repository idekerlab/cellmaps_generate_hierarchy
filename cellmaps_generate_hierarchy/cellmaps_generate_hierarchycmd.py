--- conflicted
+++ resolved
@@ -123,10 +123,7 @@
     try:
         logutils.setup_cmd_logging(theargs)
         provenance = ProvenanceUtil()
-<<<<<<< HEAD
-        ppigen = CosineSimilarityPPIGenerator(embeddingdirs=theargs.coembedding_dirs)
-=======
-        ppigen = CosineSimilarityPPIGenerator(embeddingdir=theargs.coembedding_dir,
+        ppigen = CosineSimilarityPPIGenerator(embeddingdirs=theargs.coembedding_dirs, 
                                               cutoffs=theargs.ppi_cutoffs)
 
         refiner = HiDeFHierarchyRefiner(ci_thre=theargs.containment_threshold,
@@ -134,7 +131,6 @@
                                         min_term_size=theargs.min_system_size,
                                         min_diff=theargs.min_diff,
                                         provenance_utils=provenance)
->>>>>>> ab567f2a
 
         hiergen = CDAPSHiDeFHierarchyGenerator(author='cellmaps_generate_hierarchy',
                                                refiner=refiner,
