
import os
import sys
import csv
import logging
import subprocess
from datetime import date
import shutil
import ndex2
import cdapsutil
import cellmaps_generate_hierarchy
from cellmaps_utils import constants
from cellmaps_utils.provenance import ProvenanceUtil
from cellmaps_generate_hierarchy.exceptions import CellmapsGenerateHierarchyError

logger = logging.getLogger(__name__)


class IDToNameHiDeFTranslator(object):
    """
    Translates node ids in HiDeF output
    files to gene names
    """
<<<<<<< HEAD
    def __init__(self, network=None,
                 provenance_utils=ProvenanceUtil(),
                 author='cellmaps_generate_hierarchy',
                 version=cellmaps_generate_hierarchy.__version__):
=======
    def __init__(self):
>>>>>>> 80453fe8
        """
        Constructor

        """
<<<<<<< HEAD
        self._network = network
        self._author = author
        self._version = version
        self._provenance_utils = provenance_utils
=======
        pass
>>>>>>> 80453fe8

    def _get_network_id_to_name_map(self, network):
        """
        Gets id to node name map of network

        :return: id => node name dict
        :rtype: dict
        """
        id_map = {}
        for node_id, node_obj in network.get_nodes():
            id_map[node_id] = node_obj['n']
        return id_map

    def translate_hidef_output(self, network=None, hidef_nodes=None,
                               hidef_edges=None,
                               dest_prefix=None):
        """
<<<<<<< HEAD
        Translates

        :param hidef_nodes: Path to HiDeF nodes file
        :param hidef_edges: Path to HiDeF edges file
        :param dest_prefix:
        :return: FAIRSCAPE dataset ids for the .nodes and .edges files
                 created by this call
        :rtype: list
        """
        id_map = self._get_network_id_to_name_map()
        dest_nodes_file = dest_prefix + '.nodes'
        with open(dest_nodes_file, 'w', newline='') as f:
=======
        Translates hidef output ids to node names found in
        network set via constructor. The updated outputs are
        saved as files with **dest_prefix** and ``.nodes|.edges``
        suffixes.

        :param network: Network used to map ids in HiDeF output
                        to node names
        :type network: :py:class:`~ndex2.nice_cx_network.NiceCXNetwork`
        :param hidef_nodes: Path to HiDeF nodes file
        :param hidef_edges: Path to HiDeF edges file
        :param dest_prefix: Prefix path to save new HiDeF nodes/edges files
        :type dest_prefix: str
        :return:
        """
        id_map = self._get_network_id_to_name_map(network)
        with open(dest_prefix + '.nodes', 'w', newline='') as f:
>>>>>>> 80453fe8
            writer = csv.writer(f, delimiter='\t')
            with open(hidef_nodes, 'r') as csvfile:
                linereader = csv.reader(csvfile, delimiter='\t')
                for row in linereader:
                    named_nodes = []
                    for node in row[2].split(' '):
                        named_nodes.append(id_map[int(node)])
                    new_row = row[0:2]
                    new_row.append(' '.join(named_nodes))
                    if len(row) >= 4:
                        new_row.extend(row[3:])
                    writer.writerow(new_row)
        dest_edges_file = dest_prefix + '.edges'
        logger.debug('Copying ' + hidef_edges + ' to ' + dest_edges_file)
        shutil.copy(hidef_edges, dest_edges_file)
        return self._register_hidef_output_files(hidef_files=[dest_edges_file,
                                                              dest_nodes_file])

    def _register_hidef_output_files(self, hidef_files=None):
        """
        Register <HIDEF_PREFIX>.nodes and <HIDEF_PREFIX>.edges
        and <HIDEF_PREFIX>.weaver files with FAIRSCAPE

        """
        dataset_ids = []
        for hidef_file in hidef_files:
            suffix = hidef_file[hidef_file.rindex('.')+1:]
            data_dict = {'name': os.path.basename(hidef_file) +
                         ' HiDeF output ' + suffix + ' file where node ids converted to gene names',
                         'description': ' HiDeF output ' + suffix + ' file',
                         'data-format': 'tsv',
                         'author': str(self._author),
                         'version': str(self._version),
                         'date-published': date.today().strftime('%m-%d-%Y')}
            dataset_id = self._provenance_utils.register_dataset(os.path.dirname(hidef_file),
                                                                 source_file=hidef_file,
                                                                 data_dict=data_dict)
            dataset_ids.append(dataset_id)
        return dataset_ids

class CXHierarchyGenerator(object):
    """
    Base class for generating hierarchy
    that is output in CX format following
    CDAPS style
    """
    def __init__(self,
                 provenance_utils=ProvenanceUtil(),
                 author='cellmaps_generate_hierarchy',
                 version=cellmaps_generate_hierarchy.__version__):
        """
        Constructor
        """
        self._provenance_utils = provenance_utils
        self._author = author
        self._version = version
        self._generated_dataset_ids = []

    def get_generated_dataset_ids(self):
        """
        Gets IDs of datasets created by this object
        that have been registered with FAIRSCAPE
        :return:
        """
        return self._generated_dataset_ids

    def get_hierarchy(self, networks):
        """
        Gets hierarchy


        :return:
        :rtype: :py:class:`~ndex2.nice_cx_network.NiceCXNetwork`
        """
        raise NotImplementedError('Subclasses need to implement')


class CDAPSHiDeFHierarchyGenerator(CXHierarchyGenerator):
    """
    Generates hierarchy using HiDeF
    """

    CDAPS_JSON_FILE = 'cdaps.json'

    EDGELIST_TSV = '.id.edgelist.tsv'

    HIDEF_OUT_PREFIX = 'hidef_output'

    TRANSLATED_HIDEF_OUT_PREFIX = 'hidefnames_output'

    CDRES_KEY_NAME = 'communityDetectionResult'

    NODE_CX_KEY_NAME = 'nodeAttributesAsCX2'

    ATTR_DEC_NAME = 'attributeDeclarations'

    PERSISTENCE_COL_NAME = 'HiDeF_persistence'

    def __init__(self, hidef_cmd='hidef_finder.py',
                 provenance_utils=ProvenanceUtil(),
                 idtranslator=IDToNameHiDeFTranslator(),
                 author='cellmaps_generate_hierarchy',
                 version=cellmaps_generate_hierarchy.__version__):
        """

        :param hidef_cmd: HiDeF command line binary
        :type hidef_cmd: str
        :param provenance_utils:
        :param author:
        :type author: str
        :param version:
        """
        super().__init__(provenance_utils=provenance_utils,
                         author=author,
                         version=version)
        self._idtranslator = idtranslator
        self._python = sys.executable
        if os.sep not in hidef_cmd:
            self._hidef_cmd = os.path.join(os.path.dirname(self._python), hidef_cmd)
        else:
            self._hidef_cmd = hidef_cmd

    def _get_max_node_id(self, nodes_file):
        """
        Examines the 'nodes_file' passed in and finds the value of
        highest node id.

        It is assumed the 'nodes_file' a tab delimited
        file of format:

        <CLUSTER NAME> <# NODES> <SPACE DELIMITED NODE IDS> <SCORE>

        :param nodes_file:
        :type nodes_file: Path to to nodes file from hidef output
        :return: highest node id found
        :rtype: int
        """
        maxval = None
        with open(nodes_file, 'r') as csvfile:
            linereader = csv.reader(csvfile, delimiter='\t')
            for row in linereader:
                for node in row[2].split(' '):
                    if maxval is None:
                        maxval = int(node)
                        continue
                    curval = int(node)
                    if curval > maxval:
                        maxval = curval
        return maxval

    def write_members_for_row(self, out_stream, row, cur_node_id):
        """
        Given a row from nodes file from hidef output the members
        of the clusters by parsing the <SPACE DELIMITED NODE IDS>
        as mentioned in :py:func:`#get_max_node_id` description.

        The output is written to `out_stream` for each node id
        in format:

        <cur_node_id>,<node id>,c-m;

        :param out_stream:
        :type out_stream: file like object
        :param row: Should be a line from hidef nodes file parsed
                    by :py:func:`csv.reader`
        :type row: iterator
        :param cur_node_id: id of cluster that contains the nodes
        :type cur_node_id: int
        :return: None
        """
        for node in row[2].split(' '):
            out_stream.write(str(cur_node_id) + ',' +
                             node + ',c-m;')

    def update_cluster_node_map(self, cluster_node_map, cluster, max_node_id):
        """
        Updates 'cluster_node_map' which is in format of

        <cluster name> => <node id>

        by adding 'cluster' to 'cluster_node_map' if it does not
        exist

        :param cluster_node_map: map of cluster names to node ids
        :type cluster_node_map: dict
        :param cluster: name of cluster
        :type cluster: str
        :param max_node_id: current max node id
        :type max_node_id: int
        :return: (new 'max_node_id' if 'cluster' was added otherwise 'max_node_id',
                  id corresponding to 'cluster' found in 'cluster_node_map')
        :rtype: tuple
        """
        if cluster not in cluster_node_map:
            max_node_id += 1
            cluster_node_map[cluster] = max_node_id
            cur_node_id = max_node_id
        else:
            cur_node_id = cluster_node_map[cluster]
        return max_node_id, cur_node_id

    def update_persistence_map(self, persistence_node_map, node_id, persistence_val):
        """

        :param persistence_node_map:
        :param node_id:
        :param persistence_val:
        :return:
        """
        if node_id not in persistence_node_map:
            persistence_node_map[node_id] = persistence_val

    def write_communities(self, out_stream, edge_file, cluster_node_map):
        """
        Writes out links between clusters in COMMUNITYDETECTRESULT format
        as noted in :py:func:`#convert_hidef_output_to_cdaps`

        using hidef edge file set in 'edge_file' that is expected to
        be in this tab delimited format:

        <SOURCE CLUSTER> <TARGET CLUSTER> <default>

        This function converts the <SOURCE CLUSTER> <TARGET CLUSTER>
        to new node ids (leveraging 'cluster_node_map')

        and writes the following output:

        <SOURCE CLUSTER NODE ID>,<TARGET CLUSTER NODE ID>,c-c;

        to the 'out_stream'

        :param out_stream: output stream
        :type out_stream: file like object
        :param edge_file: path to hidef edges file
        :type edge_file: str
        :return: None
        """
        with open(edge_file, 'r') as csvfile:
            linereader = csv.reader(csvfile, delimiter='\t')
            for row in linereader:
                out_stream.write(str(cluster_node_map[row[0]]) + ',' +
                                 str(cluster_node_map[row[1]]) + ',c-c;')
        out_stream.write('",')

    def write_persistence_node_attribute(self, out_stream, persistence_map):
        """

        :param out_stream:
        :param persistence_map:
        :return:
        """
        out_stream.write('"' + CDAPSHiDeFHierarchyGenerator.NODE_CX_KEY_NAME + '": {')
        out_stream.write('"' + CDAPSHiDeFHierarchyGenerator.ATTR_DEC_NAME + '": [{')
        out_stream.write('"nodes": { "' + CDAPSHiDeFHierarchyGenerator.PERSISTENCE_COL_NAME +
                         '": { "d": "integer", "a": "p1", "v": 0}}}],')
        out_stream.write('"nodes": [')
        is_first = True
        for key in persistence_map:
            if is_first is False:
                out_stream.write(',')
            else:
                is_first = False
            out_stream.write('{"id": ' + str(key) + ',')
            out_stream.write('"v": { "p1": ' + str(persistence_map[key]) + '}}')

        out_stream.write(']}}')

    def convert_hidef_output_to_cdaps(self, out_stream, outdir):
        """
        Looks for x.nodes and x.edges in `outdir` directory
        to generate output in COMMUNITYDETECTRESULT format:
        https://github.com/idekerlab/communitydetection-rest-server/wiki/COMMUNITYDETECTRESULT-format

        This method leverages

        :py:func:`#write_members_for_row`

        and

        :py:func:`#write_communities`

        to write output

        :param out_stream: output stream to write results
        :type out_stream: file like object
        :param outdir:
        :type outdir: str
        :return: None
        """
        nodefile = os.path.join(outdir,
                                CDAPSHiDeFHierarchyGenerator.HIDEF_OUT_PREFIX +
                                '.nodes')
        max_node_id = self._get_max_node_id(nodefile)
        cluster_node_map = {}
        persistence_map = {}
        out_stream.write('{"communityDetectionResult": "')
        with open(nodefile, 'r') as csvfile:
            linereader = csv.reader(csvfile, delimiter='\t')
            for row in linereader:
                max_node_id, cur_node_id = self.update_cluster_node_map(cluster_node_map,
                                                                        row[0],
                                                                        max_node_id)
                self.update_persistence_map(persistence_map, cur_node_id, row[-1])
                self.write_members_for_row(out_stream, row,
                                      cur_node_id)
        edge_file = os.path.join(outdir, CDAPSHiDeFHierarchyGenerator.HIDEF_OUT_PREFIX + '.edges')
        self.write_communities(out_stream, edge_file, cluster_node_map)
        self.write_persistence_node_attribute(out_stream, persistence_map)
        out_stream.write('\n')
        return None

    def _run_cmd(self, cmd, cwd=None, timeout=36000):
        """
        Runs command as a command line process

        :param cmd_to_run: command to run as list
        :type cmd_to_run: list
        :return: (return code, standard out, standard error)
        :rtype: tuple
        """
        logger.debug('Running command under ' + str(cwd) +
                     ' path: ' + str(cmd))
        p = subprocess.Popen(cmd, cwd=cwd,
                             stdout=subprocess.PIPE,
                             stderr=subprocess.PIPE)
        try:
            out, err = p.communicate(timeout=timeout)
        except subprocess.TimeoutExpired:
            logger.warning('Timeout reached. Killing process')
            p.kill()
            out, err = p.communicate()
            raise CellmapsGenerateHierarchyError('Process timed out. exit code: ' +
                                                 str(p.returncode) +
                                                 ' stdout: ' + str(out) +
                                                 ' stderr: ' + str(err))

        return p.returncode, out, err

    def _get_largest_network(self, networks):
        """
        Finds largest network by file size

        :param networks: list of :py:class:`~ndex2.nice_cx_network.NiceCXNetwork` objects
        :type networks: list
        :return: Largest network
        :rtype: :py:class:`~ndex2.nice_cx_network.NiceCXNetwork`
        """
        largest_network = None
        max_file_size = 0
        for n in networks:
            file_size = os.path.getsize(n + constants.CX_SUFFIX)
            if file_size >= max_file_size:
                largest_network = n
                max_file_size = file_size
        return largest_network

    def _get_name_to_id_dict(self, network):
        """

        :param network:
        :return:
        """
        name_to_id = {}
        for node_id, node_obj in network.get_nodes():
            name_to_id[node_obj['n']] = node_id
        return name_to_id

    def _get_id_to_name_dict(self, network):
        """

        :param network:
        :return:
        """
        id_to_name = {}
        for node_id, node_obj in network.get_nodes():
            id_to_name[node_id] = node_obj['n']
        return id_to_name

    def _create_edgelist_files_for_networks(self, networks):
        """
        Iterates through **networks** prefix paths and loads the
        CX files. Method then creates a PREFIX_PATH
        :py:const:`CDAPSHiDeFHierarchyGenerator.EDGELIST_TSV`
        file for each network and returns those paths as a list

        :param networks: Prefix paths of input PPI networks
        :type networks: list
        :return: (:py:class:`~ndex2.nice_cx_network.NiceCXNetwork`, :py:class:`list`)
        :rtype: tuple
        """
        net_paths = []

        largest_network_path = self._get_largest_network(networks)
        largest_network = ndex2.create_nice_cx_from_file(largest_network_path + constants.CX_SUFFIX)
        logger.debug('Largest network name: ' + largest_network.get_name())
        largest_name_to_id = self._get_name_to_id_dict(largest_network)

        for n in networks:
            if largest_network_path == n:
                net = largest_network
            else:
                logger.debug('Creating NiceCXNetwork object from: ' + n + constants.CX_SUFFIX)
                net = ndex2.create_nice_cx_from_file(n + constants.CX_SUFFIX)
            dest_path = n + CDAPSHiDeFHierarchyGenerator.EDGELIST_TSV
            net_paths.append(dest_path)
            logger.debug('Writing out id edgelist: ' + str(dest_path))
            id_to_name = self._get_id_to_name_dict(net)
            print('XXXX' + str(id_to_name))
            with open(dest_path, 'w') as f:
                for edge_id, edge_obj in net.get_edges():
                    f.write(str(largest_name_to_id[id_to_name[edge_obj['s']]]) +
                            '\t' +
                            str(largest_name_to_id[id_to_name[edge_obj['t']]]) +
                            '\n')

                # register edgelist file with fairscape
                data_dict = {'name': os.path.basename(dest_path) +
                             ' PPI id edgelist file',
                             'description': 'PPI id edgelist file',
                             'data-format': 'tsv',
                             'author': str(self._author),
                             'version': str(self._version),
                             'date-published': date.today().strftime('%m-%d-%Y')}
                dataset_id = self._provenance_utils.register_dataset(os.path.dirname(dest_path),
                                                                     source_file=dest_path,
                                                                     data_dict=data_dict)
                self._generated_dataset_ids.append(dataset_id)

        logger.debug('Largest network name: ' + largest_network.get_name())
        return largest_network, net_paths

    def _register_hidef_output_files(self, outdir):
        """
        Register <HIDEF_PREFIX>.nodes and <HIDEF_PREFIX>.edges
        and <HIDEF_PREFIX>.weaver files with FAIRSCAPE

        """

        for hidef_file in [('nodes', 'tsv'),
                           ('edges', 'tsv'),
                           ('weaver', 'npy')]:
            outfile = os.path.join(outdir,
                                   CDAPSHiDeFHierarchyGenerator.HIDEF_OUT_PREFIX +
                                   '.' + hidef_file[0])
            data_dict = {'name': os.path.basename(outfile) +
                         ' HiDeF output ' + hidef_file[0] + ' file',
                         'description': ' HiDeF output ' + hidef_file[0] + ' file',
                         'data-format': hidef_file[1],
                         'author': str(self._author),
                         'version': str(self._version),
                         'date-published': date.today().strftime('%m-%d-%Y')}
            dataset_id = self._provenance_utils.register_dataset(os.path.dirname(outfile),
                                                                 source_file=outfile,
                                                                 data_dict=data_dict)
            self._generated_dataset_ids.append(dataset_id)

    def get_hierarchy(self, networks):
        """
        Runs HiDeF to generate hierarchy and registers resulting output
        files with FAIRSCAPE. To do this the method generates edgelist
        files from the CX files corresponding to the **networks** using
        the internal node ids for edge source and target names. These
        files are written to the same directory as the **networks**
        with HiDeF
        is then given all these networks via ``--g`` flag.



        .. warning::

            Due to FAIRSCAPE registration this method is NOT threadsafe and
            cannot be called in parallel or with any other call that is
            updating FAIRSCAPE registration on the current RO-CRATE

        :param networks: Paths (without suffix ie .cx) to PPI networks to be
                         used as input to HiDeF
        :type networks: list
        :raises CellmapsGenerateHierarchyError: If there was an error
        :return: Resulting hierarchy or ``None`` if no hierarchy from HiDeF
        :rtype: :py:class:`~ndex2.nice_cx_network.NiceCXNetwork`
        """
        outdir = os.path.dirname(networks[0])

        largest_net, edgelist_files = self._create_edgelist_files_for_networks(networks)

        cmd = [self._python, self._hidef_cmd, '--g']
        cmd.extend(edgelist_files)
        cmd.extend(['--o', os.path.join(outdir, CDAPSHiDeFHierarchyGenerator.HIDEF_OUT_PREFIX),
                    '--alg', 'leiden', '--maxres', '80', '--k', '10',
                    '--skipgml'])

        exit_code, out, err = self._run_cmd(cmd)

        if exit_code != 0:
            logger.error('Cmd failed with exit code: ' + str(exit_code) +
                         ' : ' + str(out) + ' : ' + str(err))
            raise CellmapsGenerateHierarchyError('Cmd failed with exit code: ' + str(exit_code) +
                                                 ' : ' + str(out) + ' : ' + str(err))

        self._register_hidef_output_files(outdir)

        try:
            cdaps_out_file = os.path.join(outdir,
                                          CDAPSHiDeFHierarchyGenerator.CDAPS_JSON_FILE)
            with open(cdaps_out_file, 'w') as out_stream:
                self.convert_hidef_output_to_cdaps(out_stream, outdir)

            # register cdaps json file with fairscape
            data_dict = {'name': os.path.basename(cdaps_out_file) +
                         ' CDAPS output JSON file',
                         'description': 'CDAPS output JSON file',
                         'data-format': 'json',
                         'author': str(self._author),
                         'version': str(self._version),
                         'date-published': date.today().strftime('%m-%d-%Y')}
            dataset_id = self._provenance_utils.register_dataset(os.path.dirname(cdaps_out_file),
                                                                 source_file=cdaps_out_file,
                                                                 data_dict=data_dict)
            self._generated_dataset_ids.append(dataset_id)


            if self._idtranslator is not None:
                hidef_nodes = os.path.join(outdir,
                                           CDAPSHiDeFHierarchyGenerator.HIDEF_OUT_PREFIX +
                                           '.nodes')
                hidef_edges = os.path.join(outdir,
                                           CDAPSHiDeFHierarchyGenerator.HIDEF_OUT_PREFIX +
                                           '.edges')

                dest_prefix = os.path.join(outdir,
                                           CDAPSHiDeFHierarchyGenerator.TRANSLATED_HIDEF_OUT_PREFIX)
                self._idtranslator.translate_hidef_output(network=largest_net,
                                                          hidef_nodes=hidef_nodes,
                                                          hidef_edges=hidef_edges,
                                                          dest_prefix=dest_prefix)
            cd = cdapsutil.CommunityDetection(runner=cdapsutil.ExternalResultsRunner())
            return cd.run_community_detection(largest_net, algorithm=cdaps_out_file)

        except FileNotFoundError as fe:
            logger.error('No output from hidef: ' + str(fe) + '\n')
        return None<|MERGE_RESOLUTION|>--- conflicted
+++ resolved
@@ -21,26 +21,17 @@
     Translates node ids in HiDeF output
     files to gene names
     """
-<<<<<<< HEAD
-    def __init__(self, network=None,
+    def __init__(self,
                  provenance_utils=ProvenanceUtil(),
                  author='cellmaps_generate_hierarchy',
                  version=cellmaps_generate_hierarchy.__version__):
-=======
-    def __init__(self):
->>>>>>> 80453fe8
         """
         Constructor
 
         """
-<<<<<<< HEAD
-        self._network = network
         self._author = author
         self._version = version
         self._provenance_utils = provenance_utils
-=======
-        pass
->>>>>>> 80453fe8
 
     def _get_network_id_to_name_map(self, network):
         """
@@ -58,20 +49,6 @@
                                hidef_edges=None,
                                dest_prefix=None):
         """
-<<<<<<< HEAD
-        Translates
-
-        :param hidef_nodes: Path to HiDeF nodes file
-        :param hidef_edges: Path to HiDeF edges file
-        :param dest_prefix:
-        :return: FAIRSCAPE dataset ids for the .nodes and .edges files
-                 created by this call
-        :rtype: list
-        """
-        id_map = self._get_network_id_to_name_map()
-        dest_nodes_file = dest_prefix + '.nodes'
-        with open(dest_nodes_file, 'w', newline='') as f:
-=======
         Translates hidef output ids to node names found in
         network set via constructor. The updated outputs are
         saved as files with **dest_prefix** and ``.nodes|.edges``
@@ -87,8 +64,9 @@
         :return:
         """
         id_map = self._get_network_id_to_name_map(network)
+        dest_nodes_file = dest_prefix + '.nodes'
         with open(dest_prefix + '.nodes', 'w', newline='') as f:
->>>>>>> 80453fe8
+
             writer = csv.writer(f, delimiter='\t')
             with open(hidef_nodes, 'r') as csvfile:
                 linereader = csv.reader(csvfile, delimiter='\t')
@@ -128,6 +106,7 @@
                                                                  data_dict=data_dict)
             dataset_ids.append(dataset_id)
         return dataset_ids
+
 
 class CXHierarchyGenerator(object):
     """
@@ -496,7 +475,6 @@
             net_paths.append(dest_path)
             logger.debug('Writing out id edgelist: ' + str(dest_path))
             id_to_name = self._get_id_to_name_dict(net)
-            print('XXXX' + str(id_to_name))
             with open(dest_path, 'w') as f:
                 for edge_id, edge_obj in net.get_edges():
                     f.write(str(largest_name_to_id[id_to_name[edge_obj['s']]]) +
@@ -609,7 +587,6 @@
                                                                  data_dict=data_dict)
             self._generated_dataset_ids.append(dataset_id)
 
-
             if self._idtranslator is not None:
                 hidef_nodes = os.path.join(outdir,
                                            CDAPSHiDeFHierarchyGenerator.HIDEF_OUT_PREFIX +
@@ -620,10 +597,12 @@
 
                 dest_prefix = os.path.join(outdir,
                                            CDAPSHiDeFHierarchyGenerator.TRANSLATED_HIDEF_OUT_PREFIX)
-                self._idtranslator.translate_hidef_output(network=largest_net,
-                                                          hidef_nodes=hidef_nodes,
-                                                          hidef_edges=hidef_edges,
-                                                          dest_prefix=dest_prefix)
+                dset_ids = self._idtranslator.translate_hidef_output(network=largest_net,
+                                                                     hidef_nodes=hidef_nodes,
+                                                                     hidef_edges=hidef_edges,
+                                                                     dest_prefix=dest_prefix)
+                self.get_generated_dataset_ids.extend(dset_ids)
+
             cd = cdapsutil.CommunityDetection(runner=cdapsutil.ExternalResultsRunner())
             return cd.run_community_detection(largest_net, algorithm=cdaps_out_file)
 
