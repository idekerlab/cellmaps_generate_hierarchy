--- conflicted
+++ resolved
@@ -66,24 +66,16 @@
                 writer = csv.writer(f, delimiter='\t')
                 writer.writerow(['cluster1-0', 'cluster1-1', 'default'])
 
-<<<<<<< HEAD
             mockprov = MagicMock()
             mockprov.register_dataset = MagicMock()
             mockprov.register_dataset.side_effect = ['1', '2']
 
-            translator = IDToNameHiDeFTranslator(network=net,
-                                                 provenance_utils=mockprov)
-            res = translator.translate_hidef_output(hidef_nodes=nodes_file,
+            translator = IDToNameHiDeFTranslator(provenance_utils=mockprov)
+            res = translator.translate_hidef_output(network=net,
+                                                    hidef_nodes=nodes_file,
                                                     hidef_edges=edges_file,
                                                     dest_prefix=os.path.join(temp_dir, 'result'))
             self.assertEqual(['1', '2'], res)
-=======
-            translator = IDToNameHiDeFTranslator()
-            translator.translate_hidef_output(network=net,
-                                              hidef_nodes=nodes_file,
-                                              hidef_edges=edges_file,
-                                              dest_prefix=os.path.join(temp_dir, 'result'))
->>>>>>> 80453fe8
 
             with open(os.path.join(temp_dir, 'result.nodes'), 'r') as f:
                 reader = csv.reader(f, delimiter='\t')
